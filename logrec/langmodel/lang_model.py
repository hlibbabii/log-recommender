--- conflicted
+++ resolved
@@ -135,10 +135,6 @@
     logger.info(f"Plot is saved to {fs.path_to_lr_plot}")
 
 
-<<<<<<< HEAD
-def train_and_save_model(rnn_learner: RNN_Learner, fs: FS, training: LMTraining, metric_list: List[str]):
-    split_repr = PrepConfig.from_encoded_string(fs.repr).get_param_value(PrepParam.NO_SEP)
-=======
 def get_validation_function(cache: Cache, use_subword_aware_metrics, split_repr: int, text_field: Field):
     if not cache and not use_subword_aware_metrics:
         return validate
@@ -148,8 +144,7 @@
 
 def train_and_save_model(rnn_learner: RNN_Learner, fs: FS, training: LMTraining, metric_list: List[str],
                          cache: Cache, use_subword_aware_metrics: bool):
-    split_repr = PrepParamsParser.from_encoded_string(fs.repr)[PreprocessingParam.NO_SEP]
->>>>>>> ba9485c5
+    split_repr = PrepConfig.from_encoded_string(fs.repr).get_param_value(PrepParam.NO_SEP)
     only_validation = False
     n = training.cycle.n
     if training.cycle.n == 0:
