import argparse
import logging.config
import multiprocessing
import os
from multiprocessing import Queue
from typing import List, Tuple, Dict

import dill as pickle
import shutil
import time
from collections import Counter, defaultdict
from multiprocessing.pool import Pool

from torchtext.data import Field

<<<<<<< HEAD
from logrec.dataprep import base_project_dir, TRAIN_DIR, METADATA_DIR, REPR_DIR, TEXT_FIELD_FILE
from logrec.dataprep.model.placeholders import placeholders
=======
from logrec.dataprep import TRAIN_DIR, METADATA_DIR, REPR_DIR, TEXT_FIELD_FILE
from logrec.dataprep.preprocessors.model.placeholders import placeholders
>>>>>>> ba9485c5
from logrec.dataprep.to_repr import REPR_EXTENSION
from logrec.dataprep.util import AtomicInteger, merge_dicts_, dump_dict_into_2_columns
from logrec.util.files import file_mapper

logger = logging.getLogger(__name__)

queue_size = AtomicInteger()

PARTVOCAB_EXT = 'partvocab'
VOCABSIZE_FILENAME = 'vocabsize'
VOCAB_FILENAME = 'vocab'

N_CHUNKS = 1
BLOCKING_TIMEOUT_SECONDS = 5


class PartialVocab(object):
    CLASS_VERSION = '2.0.0'

    def __init__(self, word_counts: Counter, chunk: int):
        if not isinstance(word_counts, Counter):
            raise TypeError(f'Vocab must be a Counter, but is {type(word_counts)}')

        self.merged_word_counts = word_counts
        self.stats = [(1, len(self.merged_word_counts), self.merged_word_counts[placeholders['non_eng']])]
        self.n_files = 1
        self.chunk = chunk
        self.id = self.__generate_id()

    def __generate_id(self) -> str:
        return ''.join(str(time.time()).split('.'))

    def renew_id(self) -> None:
        self.id = self.__generate_id()

    def set_path_to_dump(self, path) -> None:
        self.path_to_dump = path

    def add_vocab(self, partial_vocab) -> List[str]:
        if not isinstance(partial_vocab, PartialVocab):
            raise TypeError(f'Vocab must be a PartialVocab, but is {type(partial_vocab)}')

        self.merged_word_counts, new_words = merge_dicts_(self.merged_word_counts, partial_vocab.merged_word_counts)
        cur_vocab_size = len(self.merged_word_counts)

        self.n_files += partial_vocab.n_files
        new_stats_entry = (self.n_files, cur_vocab_size, self.merged_word_counts[placeholders['non_eng']])
        self.stats.extend(partial_vocab.stats + [new_stats_entry])
        return new_words

    def write_stats(self, path_to_stats_file: str) -> None:
        stats = self.__generate_stats()
        with open(path_to_stats_file, 'w') as f:
            vocabsize = int(stats[-1][1][0])
            f.write(f'{vocabsize}\n')
            for percent, (v, n) in stats:
                f.write(f"{percent} {v} {n}\n")

    def write_vocab(self, path_to_vocab_file: str) -> None:
        sorted_vocab = sorted(self.merged_word_counts.items(), key=lambda x: x[1], reverse=True)
        dump_dict_into_2_columns(sorted_vocab, path_to_vocab_file)

    def write_field(self, path_to_field_file: str) -> None:
        text_field = Field(tokenize=lambda s: s.split(" "), pad_token=placeholders['pad_token'])
        text_field.build_vocab([[i] for i in self.merged_word_counts.keys()])
        pickle.dump(text_field, open(path_to_field_file, 'wb'))

    def __generate_stats(self):
        d = defaultdict(list)
        for entry in self.stats:
            d[entry[0]].append((entry[1], entry[2]))
        fin = {(float(k) / self.n_files): avg_ssum(v) for k, v in d.items()}
        return sorted(fin.items())


class VocabMerger(multiprocessing.Process):
    def __init__(self, id: int, tasks: Dict[int, Queue], path_to_dump: str, process_counter: AtomicInteger,
                 chunk_queue: Queue, chunk_queue_elm_counter: AtomicInteger):
        multiprocessing.Process.__init__(self)
        self.id = id
        self.tasks = tasks
        self.path_to_dump = path_to_dump
        self.process_counter = process_counter
        self.chunk_queue = chunk_queue
        self.chunk_queue_elm_counter = chunk_queue_elm_counter
        self.total_merges = chunk_queue_elm_counter.value

    def run(self):
        while True:
            chunk_assigned = self.chunk_queue.get(block=True, timeout=BLOCKING_TIMEOUT_SECONDS)
            if chunk_assigned == -1:
                if not self.process_counter.compare_and_dec(1):
                    logger.debug(
                        f"[{self.id}] No vocabs available for merge. "
                        f"Terminating process..., mergers left: {self.process_counter.value}")
                    break
                else:
                    logger.info("Leaving 1 process to finish the merges")
                    self.__finish_merges()
                    logger.info(f'[{self.id}] Vocab files are saved. Terminating the process...')
                    break

            first = self.tasks[chunk_assigned].get(block=True, timeout=BLOCKING_TIMEOUT_SECONDS)
            second = self.tasks[chunk_assigned].get(block=True, timeout=BLOCKING_TIMEOUT_SECONDS)

            start = time.time()

            merges_left = self.chunk_queue_elm_counter.get_and_dec()
            merges_done = self.total_merges - merges_left
            log_this_merge = (merges_left & (merges_left - 1) == 0 or merges_done & (merges_done - 1) == 0)
            if log_this_merge:
                logger.info(
                    f'[{self.id}] Merging vocabs ({self.total_merges - merges_left} out of {self.total_merges})')

            first, new_words = self.__merge_(first, second)

            if log_this_merge:
                self.__log_merge_results(new_words, len(first.merged_word_counts), time.time() - start)

            self.tasks[chunk_assigned].put_nowait(first)

    def __finish_merges(self):
        logger.info("===============     Finishing merges    ===============")
        list_from_chunks = [queue.get_nowait() for queue in self.tasks.values()]

        percents_in_one_chunk = 100 // len(list_from_chunks)

        first = list_from_chunks.pop()
        for i, vocab in enumerate(list_from_chunks):
            logger.info(
                f'{(i+1)* percents_in_one_chunk}% + {percents_in_one_chunk}%  ---> {(i+2) * percents_in_one_chunk}%')

            start = time.time()

            first, new_words = self.__merge_(first, vocab)

            self.__log_merge_results(new_words, len(first.merged_word_counts), time.time() - start)

        first.write_stats(os.path.join(full_metadata_dir, VOCABSIZE_FILENAME))
        first.write_vocab(os.path.join(full_metadata_dir, VOCAB_FILENAME))
        first.write_field(os.path.join(full_metadata_dir, TEXT_FIELD_FILE))
        shutil.rmtree(self.path_to_dump)

    def __log_merge_results(self, new_words: List[str], resulting_vocab_size: int, time: float):
        logger.debug(f"[{self.id}] New words: {new_words[:10]} ..., total: {len(new_words)}")
        logger.info(
            f"[{self.id}] Merging took {time:.3f} s, current vocab size: {resulting_vocab_size}")

    def __merge_(self, first: PartialVocab, second: PartialVocab) -> Tuple[PartialVocab, List[str]]:
        first_id = first.id
        second_id = second.id

        new_words = first.add_vocab(second)

        first.renew_id()
        path_to_new_file = os.path.join(self.path_to_dump, f'{first_id}_{second_id}_{first.id}.{PARTVOCAB_EXT}')
        pickle.dump(first, open(path_to_new_file, 'wb'))
        finish_file_dumping(path_to_new_file)

        return first, new_words


# TODO remove this ugliness!!
def avg_ssum(nested_list):
    sm = (0, 0)
    for i, k in nested_list:
        sm = (sm[0] + i, sm[1] + k)
    return (sm[0] / float(len(nested_list)), sm[1] / float(len(nested_list)))


def get_vocab(path_to_file: str) -> Counter:
    vocab = Counter()
    with open(path_to_file, 'r') as f:
        for line in f:
            if line[-1] == '\n':
                line = line[:-1]
            split = line.split(' ')
            vocab.update(split)
    return vocab


def create_and_dump_partial_vocab(param):
    path_to_file, path_to_dump, chunk = param
    vocab = get_vocab(path_to_file)
    partial_vocab = PartialVocab(vocab, chunk)
    pickle.dump(partial_vocab, open(os.path.join(path_to_dump, f'{partial_vocab.id}.{PARTVOCAB_EXT}'), 'wb'))
    return partial_vocab


def finish_file_dumping(path_to_new_file):
    base = os.path.basename(path_to_new_file)
    dir = os.path.dirname(path_to_new_file)
    spl = base.split('.')[0].split('_')
    if len(spl) != 3:
        raise AssertionError(f'Wrong file: {path_to_new_file}')
    first_id, second_id, new_id = spl[0], spl[1], spl[2]

    first_file = os.path.join(dir, f'{first_id}.{PARTVOCAB_EXT}')
    if os.path.exists(first_file):
        os.remove(first_file)

    second_file = os.path.join(dir, f'{second_id}.{PARTVOCAB_EXT}')
    if os.path.exists(second_file):
        os.remove(second_file)

    new_file = os.path.join(dir, f'{new_id}.{PARTVOCAB_EXT}')
    os.rename(path_to_new_file, new_file)
    return new_file, (first_file, second_file)


def list_to_queue(lst: List) -> Queue:
    queue = Queue()
    for elm in lst:
        queue.put_nowait(elm)
    return queue


def create_chunk_generator(total: int, n_chunks: int):
    min_elms_in_chunk = total // n_chunks
    for i in range(min_elms_in_chunk):
        for j in range(n_chunks):
            yield j
    for i in range(total % n_chunks):
        yield i


def create_initial_partial_vocabs(all_files, path_to_dump: str):
    partial_vocabs_queue = []
    files_total = len(all_files)
    current_file = 0
    chunk_generator = create_chunk_generator(len(all_files), N_CHUNKS)
    params = [(file, path_to_dump, chunk) for file, chunk in zip(all_files, chunk_generator)]
    pool = Pool()
    partial_vocab_it = pool.imap_unordered(create_and_dump_partial_vocab, params)
    for partial_vocab in partial_vocab_it:
        partial_vocabs_queue.append(partial_vocab)
        current_file += 1
        logger.info(f"To partial vocabs added  {current_file} out of {files_total}")
    pool.terminate()
    return partial_vocabs_queue


def create_chunk_queue(chunk_sizes: Dict[int, int], num_mergers: int) -> Tuple[Queue, int]:
    chunk_queue_list = [chunk for chunk, chunk_size in chunk_sizes.items() for _ in range(chunk_size - 1)]
    return list_to_queue(chunk_queue_list + [-1 for _ in range(num_mergers)]), len(chunk_queue_list)


def mapify_tasks(tasks: List[PartialVocab]) -> Tuple[Dict[int, Queue], Dict[int, int]]:
    task_lists_in_chunks = defaultdict(list)
    for task in tasks:
        task_lists_in_chunks[task.chunk].append(task)
    return {chunk: list_to_queue(task_list_in_chunk) for chunk, task_list_in_chunk in
            task_lists_in_chunks.items()}, {k: len(v) for k, v in task_lists_in_chunks.items()}


def run(full_src_dir, full_metadata_dir):
    if not os.path.exists(full_src_dir):
        logger.error(f"Dir does not exist: {full_src_dir}")
        exit(3)

    if os.path.exists(os.path.join(full_metadata_dir, 'vocabsize')):
        logger.warning(f"File already exists: {os.path.join(full_metadata_dir, 'vocabsize')}. Doing nothing.")
        exit(0)

    logger.info(f"Reading files from: {os.path.abspath(full_src_dir)}")

    all_files = [file for file in file_mapper(full_src_dir, lambda l: l, REPR_EXTENSION)]
    if not all_files:
        logger.warning("No preprocessed files found.")
        exit(4)

    path_to_dump = os.path.join(full_metadata_dir, 'part_vocab')
    dumps_valid_file = os.path.join(path_to_dump, 'ready')

    if os.path.exists(dumps_valid_file):
        all_files = [file for file in file_mapper(path_to_dump, lambda l: l, PARTVOCAB_EXT)]
        task_list = []
        removed_files = []
        for file in all_files:
            if '_' in os.path.basename(file):  # not very robust solution for checking if creation of this backup file
                # hasn't been terminated properly
                file, rm_files = finish_file_dumping(file)
                removed_files.extend(list(rm_files))
            if file not in removed_files:
                part_vocab = pickle.load(open(file, 'rb'))
                if not isinstance(part_vocab, PartialVocab):
                    raise TypeError(f"Object {str(part_vocab)} must be VocabMerger version {part_vocab.VERSION}")
                task_list.append(part_vocab)

        logger.info(f"Loaded partially calculated vocabs from {path_to_dump}")
    else:
        logger.info(f"Calculating vocabulary from scratch")
        if os.path.exists(path_to_dump):
            shutil.rmtree(path_to_dump)
        os.makedirs(path_to_dump)
        task_list = create_initial_partial_vocabs(all_files, path_to_dump)
        open(dumps_valid_file, 'a').close()

    num_mergers = multiprocessing.cpu_count()
    logger.info(f"Using {num_mergers} mergers, number of partial vocabs: {len(task_list)}")
    queue_size.value = len(task_list)
    merger_counter = AtomicInteger(num_mergers)
    tasks_queues, chunk_sizes = mapify_tasks(task_list)
    chunk_queue, chunk_queue_size = create_chunk_queue(chunk_sizes, num_mergers)
    logger.info(f'==================    Starting merging    =================')
    logger.info(f'Merges need to be done: {chunk_queue_size}')
    chunk_queue_elm_counter = AtomicInteger(chunk_queue_size)
    mergers = [VocabMerger(i + 1, tasks_queues, path_to_dump, merger_counter, chunk_queue, chunk_queue_elm_counter) for
               i in range(num_mergers)]
    for merger in mergers:
        merger.start()


if __name__ == '__main__':
    from logrec.properties import DEFAULT_PARSED_DATASETS_DIR, DEFAULT_VOCABSIZE_ARGS

    parser = argparse.ArgumentParser()
    parser.add_argument('--base-from', action='store', default=DEFAULT_PARSED_DATASETS_DIR)
    parser.add_argument('dataset', action='store', help=f'dataset name')
    parser.add_argument('repr', action='store', help=f'repr name')

    args = parser.parse_known_args(*DEFAULT_VOCABSIZE_ARGS)
    args = args[0]

    path_to_dataset = os.path.join(args.base_from, args.dataset)
    full_src_dir = os.path.join(path_to_dataset, REPR_DIR, args.repr, TRAIN_DIR)
    full_metadata_dir = os.path.join(path_to_dataset, METADATA_DIR, args.repr)

    run(full_src_dir, full_metadata_dir)
    logger.info("Terminating parent process ... ")<|MERGE_RESOLUTION|>--- conflicted
+++ resolved
@@ -13,15 +13,11 @@
 
 from torchtext.data import Field
 
-<<<<<<< HEAD
-from logrec.dataprep import base_project_dir, TRAIN_DIR, METADATA_DIR, REPR_DIR, TEXT_FIELD_FILE
+from logrec.dataprep import TRAIN_DIR, METADATA_DIR, REPR_DIR, TEXT_FIELD_FILE
 from logrec.dataprep.model.placeholders import placeholders
-=======
-from logrec.dataprep import TRAIN_DIR, METADATA_DIR, REPR_DIR, TEXT_FIELD_FILE
-from logrec.dataprep.preprocessors.model.placeholders import placeholders
->>>>>>> ba9485c5
 from logrec.dataprep.to_repr import REPR_EXTENSION
-from logrec.dataprep.util import AtomicInteger, merge_dicts_, dump_dict_into_2_columns
+from logrec.dataprep.util import AtomicInteger, merge_dicts_
+from logrec.util import io
 from logrec.util.files import file_mapper
 
 logger = logging.getLogger(__name__)
@@ -80,7 +76,7 @@
 
     def write_vocab(self, path_to_vocab_file: str) -> None:
         sorted_vocab = sorted(self.merged_word_counts.items(), key=lambda x: x[1], reverse=True)
-        dump_dict_into_2_columns(sorted_vocab, path_to_vocab_file)
+        io.dump_dict_into_2_columns(sorted_vocab, path_to_vocab_file)
 
     def write_field(self, path_to_field_file: str) -> None:
         text_field = Field(tokenize=lambda s: s.split(" "), pad_token=placeholders['pad_token'])
